"""
Data utils
"""
import logging
import math
import pickle
from copy import deepcopy
from pathlib import Path
from typing import List, Optional, Union

import cv2
import numpy as np
import torch
from matplotlib import pyplot as plt
from sklearn.utils import shuffle
from torch.utils import data
from torch.utils.data import DataLoader

logger = logging.getLogger(f"base.{__name__}")


def rearrange(original: List, indices: List) -> List:
    """rearrange a list according to given index

    Args:
        original (List): original list 
        indices (List): indices for arrangement

    Returns:
        List: rearranged list
    """
    res = deepcopy(original)
    for i in enumerate(indices):
        res[i[1]] = original[i[0]]
    return res


# TODO: #1 Conisder storing patterns in an os-specific-persistent temporary directory
def shuffle_on_pattern(data_list: List, name: str = "shuffle_pattern") -> List:
    """shuffle a datalist based on a particular pattern

    Args:
        data_list (List): List of data samples
        name (str): Given name of pattern. In case of multiple patterns

    Returns:
        List: shuffled list of data samples
    """
    # check if rearrange pattern already exist
    r_pattern_path = Path("rearrange_pattern.pkl")
    if not r_pattern_path.exists():
        # create pattern and save
        r_pattern = shuffle(range(len(data_list)))
        with open(r_pattern_path, "wb") as f:
            pickle.dump(r_pattern, f)
        logger.debug("Created new dataset shuffle pattern!")
    else:
        # load pattern
        with open(r_pattern_path, "rb") as f:
            r_pattern = pickle.load(f)
        logger.debug("Loaded previous dataset shuffle pattern!")
    return rearrange(data_list, r_pattern)


def plot_image_single(
    image: np.ndarray, size: Optional[int] = 15, title: Optional[str] = ""
) -> None:
    """Plot a single image using matplotlib, Without overwriting a privious.

    Args:
        image (np.ndarray): image to plot
        size (Optional[int]): size of the plot image
        title (Optional[str]): optional title given to the plot
    """
    f = plt.figure(figsize=(size, size))
    image_plot = f.add_subplot()
    if title:
        image_plot.set_title(title)
    plt.imshow(image)


def plot_images_mosaic(
    images: Union[np.ndarray, torch.Tensor],
    fname: Optional[str] = "images.jpg",
    max_size: Optional[int] = 640,
    max_subplots: Optional[int] = 16,
):
    """Plot a batch of images as a mosaic stitched together.

    Args:
        images (Union[np.ndarray, torch.Tensor]): Batch of images [batch, channels, width, height]
        fname (Optional[str], optional): Optional save name for mosaic. Defaults to "images.jpg".
        max_size (Optional[int], optional): Maximum single image size. Defaults to 640.
        max_subplots (Optional[int], optional): Maximum number of subplots. Defaults to 16.

    Returns:
        [np.ndarray]: mosaic image
    """
    tl = 3  # line thickness
    tf = max(tl - 1, 1)  # font thickness

    if isinstance(images, torch.Tensor):
        images = images.cpu().float().numpy()

    # un-normalise
    if np.max(images[0]) <= 1:
        images *= 255

    bs, _, h, w = images.shape  # batch size, _, height, width

    bs = min(bs, max_subplots)  # limit plot images
    ns = np.ceil(bs ** 0.5)  # number of subplots (square)

    # Check if we should resize
    scale_factor = max_size / max(h, w)
    if scale_factor < 1:
        h = math.ceil(scale_factor * h)
        w = math.ceil(scale_factor * w)

    # Empty array for output
    mosaic = np.full((int(ns * h), int(ns * w), 3), 255, dtype=np.uint8)

    for i, img in enumerate(images):
        if i == max_subplots:  # if last batch has fewer images than we expect
            break

        block_x = int(w * (i // ns))
        block_y = int(h * (i % ns))

        img = img.transpose(1, 2, 0)
        if scale_factor < 1:
            img = cv2.resize(img, (w, h))

        mosaic[block_y : block_y + h, block_x : block_x + w, :] = img
    if fname is not None:
        mosaic = cv2.resize(
            mosaic, (int(ns * w * 0.5), int(ns * h * 0.5)), interpolation=cv2.INTER_AREA
        )
        cv2.imwrite(fname, cv2.cvtColor(mosaic, cv2.COLOR_BGR2RGB))
    return mosaic


def prepare_dataset(
    dataloader: data.Dataset,
    batch_size: int = 32,
    shuffle: bool = False,
    num_workers: int = 4,
) -> DataLoader:
    """Prepare dataset for training

    Args:
        dataloader (data.Dataset)
        batch_size (int)
        shuffle (bool)
        num_workers (int)

    Returns:
        DataLoader
    """
    params = {
        "batch_size": batch_size,
        "shuffle": shuffle,
        "num_workers": num_workers,
    }
    return DataLoader(dataloader, **params)


def grid_pairs(
    bounds: List[int], resolution: List[int], dtype: Optional[str] = "float"
) -> List:
    """get grid pairs of patches in a larger array

    Args:
        bounds (List[int]): min_x, max_x, min_y, max_y of the lager array
        resolution (List[int]): size of patch [w,h]
        dtype (Optional[str], optional): output data type ["float", "int"]. Defaults to "float".

    Returns:
        [List]: output grid pairs
    """
    min_x, max_x, min_y, max_y = bounds
    if dtype == "float":
        out_type = float
    elif dtype == "int":
        out_type = int
    else:
        raise NotImplementedError
    # transform to origin
    nx = np.round((max_x - min_x) / resolution[0]).astype(np.int) + 1
    ny = np.round((max_y - min_y) / resolution[1]).astype(np.int) + 1
    x = np.linspace(min_x, max_x, nx)
    y = np.linspace(min_y, max_y, ny)
    xv, yv = np.meshgrid(x, y)
    grid_points = list(zip(xv.flatten(), yv.flatten()))
    skips = int((max_x - min_x) / resolution[0]) + 2
    count = 0
    pairs_coords = []
    for i, point in enumerate(grid_points[:-skips]):
        if point[0] == max_x:
            continue
        count += 1
        pairs_coords.append(
            list(
                map(
                    out_type,
                    [
                        point[0],
                        point[1],
                        grid_points[i + skips][0],
                        grid_points[i + skips][1],
                    ],
                )
            )
        )
    return pairs_coords


def get_patch_boundaries(
    image_size: List[int],
    patch_size: List[int] = [256, 256],
    grids_dim: List[int] = None,
) -> List:
    """generate a list of image boundaries within a given image size

    Args:
        image_size (List[int]): image size
        patch_size (List[int]): patch size

    Returns:
        List: grid pairs, representing boundaris of smaller patches
    """
    assert len(image_size) == 2, "Len of image_size != 2."

    if grids_dim is not None:
        nx, ny = grids_dim
        patch_size = [x // y for (x, y) in zip(image_size, grids_dim)]
    else:
        nx, ny = [x // y for (x, y) in zip(image_size, patch_size)]

    limitx, limity = patch_size[0] * nx, patch_size[1] * ny
    boundaries = grid_pairs([0, limitx, 0, limity], patch_size, dtype="int")

    # TODO: Treat uncovered area.
<<<<<<< HEAD
    # In an implementation using on the patch size,
=======
    # In an implementation using the patch size,
>>>>>>> 760bc694
    # the whole image is possibly not covered,
    # we can add extra code to cover left out areas, which may result in overlap
    return boundaries


def get_patches_batch(
    image: torch.tensor, grids_dim: List[int] = [5, 5]
) -> torch.tensor:
    """Split a large tensor into patches and return as a batch tensor data

    Args:
        image (torch.tensor): large image tensor
        grids_dim (List[int], optional): grids dimension. Defaults to [5, 5].

    Returns:
        torch.tensor: output patch tensor batch
    """
    _, _, w, h = image.shape
    patch_bounds = get_patch_boundaries([w, h], grids_dim=grids_dim)
    patches_list = []
    for patch in patch_bounds:
        x1, y1, x2, y2 = patch
        patch_tensor = image[:, :, x1:x2, y1:y2]
        patches_list.append(patch_tensor)
    return torch.cat(patches_list)


if __name__ == "__main__":
    # images = np.full([3, 3, 128, 256], 0, np.uint8)
    # mosaic = plot_images_mosaic(images)
    image_shape = [1, 3, 2880, 2160]
    image = torch.ones(image_shape)
    patches_tensor = get_patches_batch(image)
    print(patches_tensor.shape)

    pass
<|MERGE_RESOLUTION|>--- conflicted
+++ resolved
@@ -1,284 +1,280 @@
-"""
-Data utils
-"""
-import logging
-import math
-import pickle
-from copy import deepcopy
-from pathlib import Path
-from typing import List, Optional, Union
-
-import cv2
-import numpy as np
-import torch
-from matplotlib import pyplot as plt
-from sklearn.utils import shuffle
-from torch.utils import data
-from torch.utils.data import DataLoader
-
-logger = logging.getLogger(f"base.{__name__}")
-
-
-def rearrange(original: List, indices: List) -> List:
-    """rearrange a list according to given index
-
-    Args:
-        original (List): original list 
-        indices (List): indices for arrangement
-
-    Returns:
-        List: rearranged list
-    """
-    res = deepcopy(original)
-    for i in enumerate(indices):
-        res[i[1]] = original[i[0]]
-    return res
-
-
-# TODO: #1 Conisder storing patterns in an os-specific-persistent temporary directory
-def shuffle_on_pattern(data_list: List, name: str = "shuffle_pattern") -> List:
-    """shuffle a datalist based on a particular pattern
-
-    Args:
-        data_list (List): List of data samples
-        name (str): Given name of pattern. In case of multiple patterns
-
-    Returns:
-        List: shuffled list of data samples
-    """
-    # check if rearrange pattern already exist
-    r_pattern_path = Path("rearrange_pattern.pkl")
-    if not r_pattern_path.exists():
-        # create pattern and save
-        r_pattern = shuffle(range(len(data_list)))
-        with open(r_pattern_path, "wb") as f:
-            pickle.dump(r_pattern, f)
-        logger.debug("Created new dataset shuffle pattern!")
-    else:
-        # load pattern
-        with open(r_pattern_path, "rb") as f:
-            r_pattern = pickle.load(f)
-        logger.debug("Loaded previous dataset shuffle pattern!")
-    return rearrange(data_list, r_pattern)
-
-
-def plot_image_single(
-    image: np.ndarray, size: Optional[int] = 15, title: Optional[str] = ""
-) -> None:
-    """Plot a single image using matplotlib, Without overwriting a privious.
-
-    Args:
-        image (np.ndarray): image to plot
-        size (Optional[int]): size of the plot image
-        title (Optional[str]): optional title given to the plot
-    """
-    f = plt.figure(figsize=(size, size))
-    image_plot = f.add_subplot()
-    if title:
-        image_plot.set_title(title)
-    plt.imshow(image)
-
-
-def plot_images_mosaic(
-    images: Union[np.ndarray, torch.Tensor],
-    fname: Optional[str] = "images.jpg",
-    max_size: Optional[int] = 640,
-    max_subplots: Optional[int] = 16,
-):
-    """Plot a batch of images as a mosaic stitched together.
-
-    Args:
-        images (Union[np.ndarray, torch.Tensor]): Batch of images [batch, channels, width, height]
-        fname (Optional[str], optional): Optional save name for mosaic. Defaults to "images.jpg".
-        max_size (Optional[int], optional): Maximum single image size. Defaults to 640.
-        max_subplots (Optional[int], optional): Maximum number of subplots. Defaults to 16.
-
-    Returns:
-        [np.ndarray]: mosaic image
-    """
-    tl = 3  # line thickness
-    tf = max(tl - 1, 1)  # font thickness
-
-    if isinstance(images, torch.Tensor):
-        images = images.cpu().float().numpy()
-
-    # un-normalise
-    if np.max(images[0]) <= 1:
-        images *= 255
-
-    bs, _, h, w = images.shape  # batch size, _, height, width
-
-    bs = min(bs, max_subplots)  # limit plot images
-    ns = np.ceil(bs ** 0.5)  # number of subplots (square)
-
-    # Check if we should resize
-    scale_factor = max_size / max(h, w)
-    if scale_factor < 1:
-        h = math.ceil(scale_factor * h)
-        w = math.ceil(scale_factor * w)
-
-    # Empty array for output
-    mosaic = np.full((int(ns * h), int(ns * w), 3), 255, dtype=np.uint8)
-
-    for i, img in enumerate(images):
-        if i == max_subplots:  # if last batch has fewer images than we expect
-            break
-
-        block_x = int(w * (i // ns))
-        block_y = int(h * (i % ns))
-
-        img = img.transpose(1, 2, 0)
-        if scale_factor < 1:
-            img = cv2.resize(img, (w, h))
-
-        mosaic[block_y : block_y + h, block_x : block_x + w, :] = img
-    if fname is not None:
-        mosaic = cv2.resize(
-            mosaic, (int(ns * w * 0.5), int(ns * h * 0.5)), interpolation=cv2.INTER_AREA
-        )
-        cv2.imwrite(fname, cv2.cvtColor(mosaic, cv2.COLOR_BGR2RGB))
-    return mosaic
-
-
-def prepare_dataset(
-    dataloader: data.Dataset,
-    batch_size: int = 32,
-    shuffle: bool = False,
-    num_workers: int = 4,
-) -> DataLoader:
-    """Prepare dataset for training
-
-    Args:
-        dataloader (data.Dataset)
-        batch_size (int)
-        shuffle (bool)
-        num_workers (int)
-
-    Returns:
-        DataLoader
-    """
-    params = {
-        "batch_size": batch_size,
-        "shuffle": shuffle,
-        "num_workers": num_workers,
-    }
-    return DataLoader(dataloader, **params)
-
-
-def grid_pairs(
-    bounds: List[int], resolution: List[int], dtype: Optional[str] = "float"
-) -> List:
-    """get grid pairs of patches in a larger array
-
-    Args:
-        bounds (List[int]): min_x, max_x, min_y, max_y of the lager array
-        resolution (List[int]): size of patch [w,h]
-        dtype (Optional[str], optional): output data type ["float", "int"]. Defaults to "float".
-
-    Returns:
-        [List]: output grid pairs
-    """
-    min_x, max_x, min_y, max_y = bounds
-    if dtype == "float":
-        out_type = float
-    elif dtype == "int":
-        out_type = int
-    else:
-        raise NotImplementedError
-    # transform to origin
-    nx = np.round((max_x - min_x) / resolution[0]).astype(np.int) + 1
-    ny = np.round((max_y - min_y) / resolution[1]).astype(np.int) + 1
-    x = np.linspace(min_x, max_x, nx)
-    y = np.linspace(min_y, max_y, ny)
-    xv, yv = np.meshgrid(x, y)
-    grid_points = list(zip(xv.flatten(), yv.flatten()))
-    skips = int((max_x - min_x) / resolution[0]) + 2
-    count = 0
-    pairs_coords = []
-    for i, point in enumerate(grid_points[:-skips]):
-        if point[0] == max_x:
-            continue
-        count += 1
-        pairs_coords.append(
-            list(
-                map(
-                    out_type,
-                    [
-                        point[0],
-                        point[1],
-                        grid_points[i + skips][0],
-                        grid_points[i + skips][1],
-                    ],
-                )
-            )
-        )
-    return pairs_coords
-
-
-def get_patch_boundaries(
-    image_size: List[int],
-    patch_size: List[int] = [256, 256],
-    grids_dim: List[int] = None,
-) -> List:
-    """generate a list of image boundaries within a given image size
-
-    Args:
-        image_size (List[int]): image size
-        patch_size (List[int]): patch size
-
-    Returns:
-        List: grid pairs, representing boundaris of smaller patches
-    """
-    assert len(image_size) == 2, "Len of image_size != 2."
-
-    if grids_dim is not None:
-        nx, ny = grids_dim
-        patch_size = [x // y for (x, y) in zip(image_size, grids_dim)]
-    else:
-        nx, ny = [x // y for (x, y) in zip(image_size, patch_size)]
-
-    limitx, limity = patch_size[0] * nx, patch_size[1] * ny
-    boundaries = grid_pairs([0, limitx, 0, limity], patch_size, dtype="int")
-
-    # TODO: Treat uncovered area.
-<<<<<<< HEAD
-    # In an implementation using on the patch size,
-=======
-    # In an implementation using the patch size,
->>>>>>> 760bc694
-    # the whole image is possibly not covered,
-    # we can add extra code to cover left out areas, which may result in overlap
-    return boundaries
-
-
-def get_patches_batch(
-    image: torch.tensor, grids_dim: List[int] = [5, 5]
-) -> torch.tensor:
-    """Split a large tensor into patches and return as a batch tensor data
-
-    Args:
-        image (torch.tensor): large image tensor
-        grids_dim (List[int], optional): grids dimension. Defaults to [5, 5].
-
-    Returns:
-        torch.tensor: output patch tensor batch
-    """
-    _, _, w, h = image.shape
-    patch_bounds = get_patch_boundaries([w, h], grids_dim=grids_dim)
-    patches_list = []
-    for patch in patch_bounds:
-        x1, y1, x2, y2 = patch
-        patch_tensor = image[:, :, x1:x2, y1:y2]
-        patches_list.append(patch_tensor)
-    return torch.cat(patches_list)
-
-
-if __name__ == "__main__":
-    # images = np.full([3, 3, 128, 256], 0, np.uint8)
-    # mosaic = plot_images_mosaic(images)
-    image_shape = [1, 3, 2880, 2160]
-    image = torch.ones(image_shape)
-    patches_tensor = get_patches_batch(image)
-    print(patches_tensor.shape)
-
-    pass
+"""
+Data utils
+"""
+import logging
+import math
+import pickle
+from copy import deepcopy
+from pathlib import Path
+from typing import List, Optional, Union
+
+import cv2
+import numpy as np
+import torch
+from matplotlib import pyplot as plt
+from sklearn.utils import shuffle
+from torch.utils import data
+from torch.utils.data import DataLoader
+
+logger = logging.getLogger(f"base.{__name__}")
+
+
+def rearrange(original: List, indices: List) -> List:
+    """rearrange a list according to given index
+
+    Args:
+        original (List): original list 
+        indices (List): indices for arrangement
+
+    Returns:
+        List: rearranged list
+    """
+    res = deepcopy(original)
+    for i in enumerate(indices):
+        res[i[1]] = original[i[0]]
+    return res
+
+
+# TODO: #1 Conisder storing patterns in an os-specific-persistent temporary directory
+def shuffle_on_pattern(data_list: List, name: str = "shuffle_pattern") -> List:
+    """shuffle a datalist based on a particular pattern
+
+    Args:
+        data_list (List): List of data samples
+        name (str): Given name of pattern. In case of multiple patterns
+
+    Returns:
+        List: shuffled list of data samples
+    """
+    # check if rearrange pattern already exist
+    r_pattern_path = Path("rearrange_pattern.pkl")
+    if not r_pattern_path.exists():
+        # create pattern and save
+        r_pattern = shuffle(range(len(data_list)))
+        with open(r_pattern_path, "wb") as f:
+            pickle.dump(r_pattern, f)
+        logger.debug("Created new dataset shuffle pattern!")
+    else:
+        # load pattern
+        with open(r_pattern_path, "rb") as f:
+            r_pattern = pickle.load(f)
+        logger.debug("Loaded previous dataset shuffle pattern!")
+    return rearrange(data_list, r_pattern)
+
+
+def plot_image_single(
+    image: np.ndarray, size: Optional[int] = 15, title: Optional[str] = ""
+) -> None:
+    """Plot a single image using matplotlib, Without overwriting a privious.
+
+    Args:
+        image (np.ndarray): image to plot
+        size (Optional[int]): size of the plot image
+        title (Optional[str]): optional title given to the plot
+    """
+    f = plt.figure(figsize=(size, size))
+    image_plot = f.add_subplot()
+    if title:
+        image_plot.set_title(title)
+    plt.imshow(image)
+
+
+def plot_images_mosaic(
+    images: Union[np.ndarray, torch.Tensor],
+    fname: Optional[str] = "images.jpg",
+    max_size: Optional[int] = 640,
+    max_subplots: Optional[int] = 16,
+):
+    """Plot a batch of images as a mosaic stitched together.
+
+    Args:
+        images (Union[np.ndarray, torch.Tensor]): Batch of images [batch, channels, width, height]
+        fname (Optional[str], optional): Optional save name for mosaic. Defaults to "images.jpg".
+        max_size (Optional[int], optional): Maximum single image size. Defaults to 640.
+        max_subplots (Optional[int], optional): Maximum number of subplots. Defaults to 16.
+
+    Returns:
+        [np.ndarray]: mosaic image
+    """
+    tl = 3  # line thickness
+    tf = max(tl - 1, 1)  # font thickness
+
+    if isinstance(images, torch.Tensor):
+        images = images.cpu().float().numpy()
+
+    # un-normalise
+    if np.max(images[0]) <= 1:
+        images *= 255
+
+    bs, _, h, w = images.shape  # batch size, _, height, width
+
+    bs = min(bs, max_subplots)  # limit plot images
+    ns = np.ceil(bs ** 0.5)  # number of subplots (square)
+
+    # Check if we should resize
+    scale_factor = max_size / max(h, w)
+    if scale_factor < 1:
+        h = math.ceil(scale_factor * h)
+        w = math.ceil(scale_factor * w)
+
+    # Empty array for output
+    mosaic = np.full((int(ns * h), int(ns * w), 3), 255, dtype=np.uint8)
+
+    for i, img in enumerate(images):
+        if i == max_subplots:  # if last batch has fewer images than we expect
+            break
+
+        block_x = int(w * (i // ns))
+        block_y = int(h * (i % ns))
+
+        img = img.transpose(1, 2, 0)
+        if scale_factor < 1:
+            img = cv2.resize(img, (w, h))
+
+        mosaic[block_y : block_y + h, block_x : block_x + w, :] = img
+    if fname is not None:
+        mosaic = cv2.resize(
+            mosaic, (int(ns * w * 0.5), int(ns * h * 0.5)), interpolation=cv2.INTER_AREA
+        )
+        cv2.imwrite(fname, cv2.cvtColor(mosaic, cv2.COLOR_BGR2RGB))
+    return mosaic
+
+
+def prepare_dataset(
+    dataloader: data.Dataset,
+    batch_size: int = 32,
+    shuffle: bool = False,
+    num_workers: int = 4,
+) -> DataLoader:
+    """Prepare dataset for training
+
+    Args:
+        dataloader (data.Dataset)
+        batch_size (int)
+        shuffle (bool)
+        num_workers (int)
+
+    Returns:
+        DataLoader
+    """
+    params = {
+        "batch_size": batch_size,
+        "shuffle": shuffle,
+        "num_workers": num_workers,
+    }
+    return DataLoader(dataloader, **params)
+
+
+def grid_pairs(
+    bounds: List[int], resolution: List[int], dtype: Optional[str] = "float"
+) -> List:
+    """get grid pairs of patches in a larger array
+
+    Args:
+        bounds (List[int]): min_x, max_x, min_y, max_y of the lager array
+        resolution (List[int]): size of patch [w,h]
+        dtype (Optional[str], optional): output data type ["float", "int"]. Defaults to "float".
+
+    Returns:
+        [List]: output grid pairs
+    """
+    min_x, max_x, min_y, max_y = bounds
+    if dtype == "float":
+        out_type = float
+    elif dtype == "int":
+        out_type = int
+    else:
+        raise NotImplementedError
+    # transform to origin
+    nx = np.round((max_x - min_x) / resolution[0]).astype(np.int) + 1
+    ny = np.round((max_y - min_y) / resolution[1]).astype(np.int) + 1
+    x = np.linspace(min_x, max_x, nx)
+    y = np.linspace(min_y, max_y, ny)
+    xv, yv = np.meshgrid(x, y)
+    grid_points = list(zip(xv.flatten(), yv.flatten()))
+    skips = int((max_x - min_x) / resolution[0]) + 2
+    count = 0
+    pairs_coords = []
+    for i, point in enumerate(grid_points[:-skips]):
+        if point[0] == max_x:
+            continue
+        count += 1
+        pairs_coords.append(
+            list(
+                map(
+                    out_type,
+                    [
+                        point[0],
+                        point[1],
+                        grid_points[i + skips][0],
+                        grid_points[i + skips][1],
+                    ],
+                )
+            )
+        )
+    return pairs_coords
+
+
+def get_patch_boundaries(
+    image_size: List[int],
+    patch_size: List[int] = [256, 256],
+    grids_dim: List[int] = None,
+) -> List:
+    """generate a list of image boundaries within a given image size
+
+    Args:
+        image_size (List[int]): image size
+        patch_size (List[int]): patch size
+
+    Returns:
+        List: grid pairs, representing boundaris of smaller patches
+    """
+    assert len(image_size) == 2, "Len of image_size != 2."
+
+    if grids_dim is not None:
+        nx, ny = grids_dim
+        patch_size = [x // y for (x, y) in zip(image_size, grids_dim)]
+    else:
+        nx, ny = [x // y for (x, y) in zip(image_size, patch_size)]
+
+    limitx, limity = patch_size[0] * nx, patch_size[1] * ny
+    boundaries = grid_pairs([0, limitx, 0, limity], patch_size, dtype="int")
+
+    # TODO: Treat uncovered area.
+    # In an implementation using the patch size,
+    # the whole image is possibly not covered,
+    # we can add extra code to cover left out areas, which may result in overlap
+    return boundaries
+
+
+def get_patches_batch(
+    image: torch.tensor, grids_dim: List[int] = [5, 5]
+) -> torch.tensor:
+    """Split a large tensor into patches and return as a batch tensor data
+
+    Args:
+        image (torch.tensor): large image tensor
+        grids_dim (List[int], optional): grids dimension. Defaults to [5, 5].
+
+    Returns:
+        torch.tensor: output patch tensor batch
+    """
+    _, _, w, h = image.shape
+    patch_bounds = get_patch_boundaries([w, h], grids_dim=grids_dim)
+    patches_list = []
+    for patch in patch_bounds:
+        x1, y1, x2, y2 = patch
+        patch_tensor = image[:, :, x1:x2, y1:y2]
+        patches_list.append(patch_tensor)
+    return torch.cat(patches_list)
+
+
+if __name__ == "__main__":
+    # images = np.full([3, 3, 128, 256], 0, np.uint8)
+    # mosaic = plot_images_mosaic(images)
+    image_shape = [1, 3, 2880, 2160]
+    image = torch.ones(image_shape)
+    patches_tensor = get_patches_batch(image)
+    print(patches_tensor.shape)
+
+    pass